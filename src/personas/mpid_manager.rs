// Copyright 2015 MaidSafe.net limited.
//
// This SAFE Network Software is licensed to you under (1) the MaidSafe.net Commercial License,
// version 1.0 or later, or (2) The General Public License (GPL), version 3, depending on which
// licence you accepted on initial access to the Software (the "Licences").
//
// By contributing code to the SAFE Network Software, or to this project generally, you agree to be
// bound by the terms of the MaidSafe Contributor Agreement, version 1.0.  This, along with the
// Licenses can be found in the root directory of this project at LICENSE, COPYING and CONTRIBUTOR.
//
// Unless required by applicable law or agreed to in writing, the SAFE Network Software distributed
// under the GPL Licence is distributed on an "AS IS" BASIS, WITHOUT WARRANTIES OR CONDITIONS OF ANY
// KIND, either express or implied.
//
// Please review the Licences for the specific language governing permissions and limitations
// relating to use of the SAFE Network Software.

use std::collections::HashMap;

use sodiumoxide::crypto::sign::PublicKey;

use chunk_store::ChunkStore;
use default_chunk_store;
use error::{ClientError, InternalError};
use maidsafe_utilities::serialisation::{deserialise, serialise};
<<<<<<< HEAD
use mpid_messaging::{MAX_INBOX_SIZE, MAX_OUTBOX_SIZE, MpidMessageWrapper, MpidMessage};
=======
use mpid_messaging::{self, MAX_INBOX_SIZE, MAX_OUTBOX_SIZE, MpidHeader, MpidMessageWrapper, MpidMessage};
>>>>>>> efe21226
use routing::{Authority, Data, PlainData, RequestContent, RequestMessage};
use vault::RoutingNode;
use xor_name::XorName;

#[derive(RustcEncodable, RustcDecodable, PartialEq, Eq, Debug, Clone)]
struct MailBox {
    allowance: u64,
    used_space: u64,
    space_available: u64,
    // key: msg or header's name; value: sender's public key
    mail_box: HashMap<XorName, Option<PublicKey>>,
}

impl MailBox {
    fn new(allowance: u64) -> MailBox {
        MailBox {
            allowance: allowance,
            used_space: 0,
            space_available: allowance,
            mail_box: HashMap::new()
        }
    }


    fn put(&mut self, size: u64, entry: &XorName, public_key: &Option<PublicKey>) -> bool {
        if size > self.space_available {
            return false;
        }

        match self.mail_box.insert(entry.clone(), public_key.clone()) {
            Some(_) => false,
            None => {
                self.used_space += size;
                self.space_available -= size;
                true
            }
        }
    }

    fn remove(&mut self, size: u64, entry: &XorName) -> bool {
        match self.mail_box.remove(entry) {
            Some(_) => {
                self.used_space -= size;
                self.space_available += size;
                true
            }
            None => false,
        }
    }

    fn contains_key(&self, entry: &XorName) -> bool {
        self.mail_box.contains_key(entry)
    }

    fn names(&self) -> Vec<XorName> {
        use itertools::Itertools;
        self.mail_box.iter().map(|pair| pair.0.clone()).collect_vec()
    }
}

#[derive(RustcEncodable, RustcDecodable, PartialEq, Eq, Debug, Clone)]
struct Account {
    // account owners' registered client proxies
    clients: Vec<Authority>,
    inbox: MailBox,
    outbox: MailBox,
}

impl Default for Account {
    // FIXME: Account Creation process required
    //   To bypass the the process for a simple network, allowance is granted by default
    fn default() -> Account {
        Account {
            clients: Vec::new(),
            inbox: MailBox::new(MAX_INBOX_SIZE as u64),
            outbox: MailBox::new(MAX_OUTBOX_SIZE as u64),
        }
    }
}

impl Account {
    fn put_into_outbox(&mut self, size: u64, entry: &XorName,
                       public_key: &Option<PublicKey>) -> bool {
        self.outbox.put(size, entry, public_key)
    }

    fn put_into_inbox(&mut self, size: u64, entry: &XorName,
                      public_key: &Option<PublicKey>) -> bool {
        self.inbox.put(size, entry, public_key)
    }

    fn remove_from_outbox(&mut self, size: u64, entry: &XorName) -> bool {
        self.outbox.remove(size, entry)
    }

    fn remove_from_inbox(&mut self, size: u64, entry: &XorName) -> bool {
        self.inbox.remove(size, entry)
    }

    fn has_in_outbox(&self, entry: &XorName) -> bool {
        self.outbox.contains_key(entry)
    }

    fn register_online(&mut self, client: &Authority) {
        match client.clone() {
            Authority::Client { .. } => {
                if self.clients.contains(&client) {
                    warn!("client {:?} already registered", client)
                } else {
                    self.clients.push(client.clone());
                }
            }
            _ => warn!("trying to register non-client {:?} as client", client),
        }
    }

    fn received_headers(&self) -> Vec<XorName> {
        self.inbox.names()
    }

    fn registered_clients(&self) -> &Vec<Authority> {
        &self.clients
    }
}

pub struct MpidManager {
    accounts: HashMap<XorName, Account>,
    chunk_store_inbox: ChunkStore,
    chunk_store_outbox: ChunkStore,
}

impl MpidManager {
    pub fn new() -> MpidManager {
        MpidManager {
            accounts: HashMap::new(),
            chunk_store_inbox: default_chunk_store::new().unwrap(),
            chunk_store_outbox: default_chunk_store::new().unwrap(),
        }
    }

    // The name of the PlainData is expected to be the mpidheader or mpidmessage name
    // The content of the PlainData is execpted to be the serialised MpidMessageWrapper
    // holding mpidheader or mpidmessage
    pub fn handle_put(&mut self, routing_node: &RoutingNode, request: &RequestMessage)
            -> Result<(), InternalError> {
        let (data, message_id) = match request.content {
            RequestContent::Put(Data::PlainData(ref data), ref message_id) => {
                (data.clone(), message_id.clone())
            }
            _ => unreachable!("Error in vault demuxing"),
        };
        let mpid_message_wrapper: MpidMessageWrapper = unwrap_result!(deserialise(&data.value()));
        match mpid_message_wrapper {
            MpidMessageWrapper::PutHeader(mpid_header) => {
                if self.chunk_store_inbox.has_chunk(&data.name()) {
                    return Err(InternalError::Client(ClientError::DataExists));
                }
                // TODO: how the sender's public key get retained?
                let serialised_header = unwrap_result!(serialise(&mpid_header));
                if self.accounts
                       .entry(request.dst.get_name().clone())
                       .or_insert(Account::default())
                       .put_into_inbox(serialised_header.len() as u64, &data.name(), &None) {
                    try!(self.chunk_store_inbox.put(&data.name(), &serialised_header[..]));
                } else {
                    try!(routing_node.send_put_failure(request.dst.clone(),
                            request.src.clone(), request.clone(), Vec::new(), message_id));
                }
            }
            MpidMessageWrapper::PutMessage(mpid_message) => {
                if self.chunk_store_outbox.has_chunk(&data.name()) {
                    return Err(InternalError::Client(ClientError::DataExists));
                }
                // TODO: how the sender's public key get retained?
                let serialised_message = unwrap_result!(serialise(&mpid_message));
                if self.accounts
                       .entry(mpid_message.header().sender().clone())
                       .or_insert(Account::default())
                       .put_into_outbox(serialised_message.len() as u64, &data.name(), &None) {                    
                    try!(self.chunk_store_outbox.put(&data.name(), &serialised_message[..]));
                    // Send notification to receiver's MpidManager
                    let src = request.dst.clone();
                    let dst = Authority::ClientManager(mpid_message.recipient().clone());
                    let wrapper = MpidMessageWrapper::PutHeader(mpid_message.header().clone());

<<<<<<< HEAD
                    let serialised_wrapper = match serialise(&wrapper) {
                        Ok(encoded) => encoded,
                        Err(error) => {
                            error!("Failed to serialise PutHeader wrapper: {:?}", error);
                            return Err(InternalError::Serialisation(error));
                        }
                    };
                    let name = unwrap_result!(mpid_message.header().name());
=======
                    let serialised_wrapper = unwrap_result!(serialise(&wrapper));
                    let name = match mpid_messaging::mpid_header_name(mpid_message.header()) {
                        Some(name) => name,
                        None => {
                            error!("Failed to calculate name of the header");
                            return Err(InternalError::Client(ClientError::NoSuchAccount));
                        }
                    };
>>>>>>> efe21226
                    let notification = Data::PlainData(PlainData::new(name, serialised_wrapper));
                    try!(routing_node.send_put_request(src, dst, notification, message_id.clone()));
                } else {
                    try!(routing_node.send_put_failure(request.dst.clone(),
                            request.src.clone(), request.clone(), Vec::new(), message_id));
                }
            }
            _ => unreachable!("Error in vault demuxing"),
        }

        Ok(())
    }

    // PutFailure only happens from receiver's MpidManager to sender's MpidManager to
    // indicate an inbox full.
    // The request in the put_failure response is the original request from sender's MpidManager
    // to receiver's MpidManager, i.e. MpidMessageWrapper::PutHeader(mpid_header)
    pub fn handle_put_failure(&mut self, routing_node: &RoutingNode, request: &RequestMessage)
            -> Result<(), InternalError> {
        let (data, message_id) = match request.content {
            RequestContent::Put(Data::PlainData(ref data), ref message_id) => {
                (data.clone(), message_id.clone())
            }
            _ => unreachable!("Error in vault demuxing"),
        };
        let mpid_message_wrapper: MpidMessageWrapper = unwrap_result!(deserialise(&data.value()));
        match mpid_message_wrapper {
            MpidMessageWrapper::PutHeader(mpid_header) => {
                if mpid_header.sender() == request.src.get_name() {
                    if let Some(ref account) = self.accounts.get(&request.src.get_name().clone()) {
                        let ori_msg_name = unwrap_result!(mpid_header.name());
                        if account.has_in_outbox(&ori_msg_name) {
                            let clients = account.registered_clients();
                            for client in clients.iter() {
                                let _ = routing_node.send_put_failure(request.src.clone(),
                                    client.clone(), request.clone(), Vec::new(), message_id.clone());
                            }
                        }
                    }
                }
            }
            _ => unreachable!("Error in vault demuxing"),
        }
        Ok(())
    }

    pub fn handle_post(&mut self, routing_node: &RoutingNode, request: &RequestMessage)
            -> Result<(), InternalError> {
        let (data, message_id) = match request.content {
            RequestContent::Post(Data::PlainData(ref data), ref message_id) => {
                (data.clone(), message_id.clone())
            }
            _ => unreachable!("Error in vault demuxing"),
        };
        let mpid_message_wrapper: MpidMessageWrapper = unwrap_result!(deserialise(&data.value()));
        match mpid_message_wrapper {
            MpidMessageWrapper::Online => {
                let account = self.accounts
                    .entry(request.dst.get_name().clone())
                    .or_insert(Account::default());
                account.register_online(&request.src);
                // For each received header in the inbox, fetch the full message from the sender
                let received_headers = account.received_headers();
                for header in received_headers.iter() {
                    match self.chunk_store_inbox.get(&header) {
<<<<<<< HEAD
                        Ok(serialised_wrapper) => {
                            let wrapper = unwrap_option!(deserialise_wrapper(&serialised_wrapper[..]),
                                                         "Failed to parse MpidMessageWrapper");
                            match wrapper {
                                MpidMessageWrapper::PutHeader(mpid_header) => {
                                    // fetch full message from the sender
                                    let target = Authority::ClientManager(mpid_header.sender().clone());
                                    let request_wrapper = MpidMessageWrapper::GetMessage(mpid_header.clone());
                                    let serialised_request = match serialise(&request_wrapper) {
                                        Ok(encoded) => encoded,
                                        Err(error) => {
                                            error!("Failed to serialise GetMessage wrapper: {:?}", error);
                                            continue;
                                        }
                                    };
                                    let name = unwrap_result!(mpid_header.name());
                                    let data = Data::PlainData(PlainData::new(name, serialised_request));
                                    let _ = routing_node.send_post_request(request.dst.clone(),
                                        target, data, message_id.clone());
=======
                        Ok(serialised_header) => {
                            let mpid_header: MpidHeader = unwrap_result!(deserialise(&serialised_header));
                            // fetch full message from the sender
                            let target = Authority::ClientManager(mpid_header.sender_name().clone());
                            let request_wrapper = MpidMessageWrapper::GetMessage(mpid_header.clone());
                            let serialised_request = match serialise(&request_wrapper) {
                                Ok(encoded) => encoded,
                                Err(error) => {
                                    error!("Failed to serialise GetMessage wrapper: {:?}", error);
                                    continue;
>>>>>>> efe21226
                                }
                            };
                            let name = match mpid_messaging::mpid_header_name(&mpid_header) {
                                Some(name) => name,
                                None => {
                                    error!("Failed to calculate name of the header");
                                    continue;
                                }
                            };
                            let data = Data::PlainData(PlainData::new(name, serialised_request));
                            let _ = routing_node.send_post_request(request.dst.clone(),
                                target, data, message_id.clone());
                        }
                        Err(_) => {}
                    }
                }
            }
            MpidMessageWrapper::GetMessage(mpid_header) => {
                let header_name = unwrap_result!(mpid_header.name());
                match self.chunk_store_outbox.get(&header_name) {
<<<<<<< HEAD
                    Ok(serialised_wrapper) => {
                        let wrapper = unwrap_option!(deserialise_wrapper(&serialised_wrapper[..]),
                                                     "Failed to parse MpidMessageWrapper");
                        match wrapper {
                            MpidMessageWrapper::PutMessage(mpid_message) => {
                                let message_name = unwrap_result!(mpid_message.header().name());
                                if (message_name == header_name) &&
                                   (mpid_message.recipient() == request.src.get_name()) {
                                    let data = Data::PlainData(PlainData::new(message_name, serialised_wrapper));
                                    try!(routing_node.send_post_request(request.dst.clone(),
                                            request.src.clone(), data, message_id.clone()));
                                }
=======
                    Ok(serialised_message) => {
                        let mpid_message: MpidMessage = unwrap_result!(deserialise(&serialised_message));
                        let message_name = match mpid_messaging::mpid_message_name(&mpid_message) {
                            Some(name) => name,
                            None => {
                                error!("Failed to calculate name of the message");
                                try!(routing_node.send_post_failure(request.dst.clone(),
                                        request.src.clone(), request.clone(), Vec::new(), message_id));
                                return Ok(());
>>>>>>> efe21226
                            }
                        };
                        if (message_name == header_name) &&
                           (mpid_message.recipient() == request.src.get_name()) {
                            let wrapper = MpidMessageWrapper::PutMessage(mpid_message);
                            let serialised_wrapper = unwrap_result!(serialise(&wrapper));
                            let data = Data::PlainData(PlainData::new(message_name, serialised_wrapper));
                            try!(routing_node.send_post_request(request.dst.clone(),
                                    request.src.clone(), data, message_id.clone()));
                        }
                    }
                    _ => try!(routing_node.send_post_failure(request.dst.clone(),
                                request.src.clone(), request.clone(), Vec::new(), message_id)),
                }
            }
            MpidMessageWrapper::PutMessage(mpid_message) => {
                match self.accounts.get(request.dst.get_name()) {
                    Some(receiver) => {
                        if mpid_message.recipient() == request.dst.get_name() {
                            let clients = receiver.registered_clients();
                            for client in clients.iter() {
                                let _ = routing_node.send_post_request(request.dst.clone(),
                                    client.clone(), Data::PlainData(data.clone()), message_id.clone());
                            }
                        }
                    }
                    None => warn!("can not find the account {:?}", request.dst.get_name().clone()),
                }
            }
            MpidMessageWrapper::OutboxHas(header_names) => {
                if let Some(ref account) = self.accounts.get(&request.dst.get_name().clone()) {
                    if account.registered_clients().iter().any(|authority| *authority == request.src) {
                        let names_in_outbox = header_names.iter()
                                                          .filter(|name| account.has_in_outbox(name))
                                                          .cloned()
                                                          .collect::<Vec<XorName>>();
                        let mut mpid_headers = vec![];

                        for name in names_in_outbox.iter() {
                            if let Ok(data) = self.chunk_store_outbox.get(name) {
                                let mpid_message: MpidMessage = unwrap_result!(deserialise(&data));
                                mpid_headers.push(mpid_message.header().clone());
                            }
                        }

                        let src = request.dst.clone();
                        let dst = request.src.clone();
                        let wrapper = MpidMessageWrapper::OutboxHasResponse(mpid_headers);
                        let serialised_wrapper = match serialise(&wrapper) {
                            Ok(serialised) => serialised,
                            Err(error) => {
                                error!("Failed to serialise OutboxHasResponse wrapper: {:?}", error);
                                return Err(InternalError::Serialisation(error));
                            }
                        };
                        let data = Data::PlainData(PlainData::new(request.dst.get_name().clone(), serialised_wrapper));
                        try!(routing_node.send_post_request(src, dst, data, message_id.clone()));
                    }
                }
            }
            MpidMessageWrapper::GetOutboxHeaders => {
                if let Some(ref account) = self.accounts.get(&request.dst.get_name().clone()) {
                    if account.registered_clients().iter().any(|authority| *authority == request.src) {
                        let mut mpid_headers = vec![];

                        for name in account.received_headers().iter() {
                            if let Ok(data) = self.chunk_store_outbox.get(name) {
                                let mpid_message: MpidMessage = unwrap_result!(deserialise(&data));
                                mpid_headers.push(mpid_message.header().clone());
                            }
                        }

                        let src = request.dst.clone();
                        let dst = request.src.clone();
                        let wrapper = MpidMessageWrapper::GetOutboxHeadersResponse(mpid_headers);
                        let serialised_wrapper = match serialise(&wrapper) {
                            Ok(serialised) => serialised,
                            Err(error) => {
                                error!("Failed to serialise GetOutboxHeadersResponse wrapper: {:?}", error);
                                return Err(InternalError::Serialisation(error));
                            }
                        };
                        let data = Data::PlainData(PlainData::new(request.dst.get_name().clone(), serialised_wrapper));
                        try!(routing_node.send_post_request(src, dst, data, message_id.clone()));
                    }
                }
            }
            _ => unreachable!("Error in vault demuxing"),
        }
        Ok(())
    }

    pub fn handle_delete(&mut self, routing_node: &RoutingNode, request: &RequestMessage)
            -> Result<(), InternalError> {
        let (data, message_id) = match request.content {
            RequestContent::Delete(Data::PlainData(ref data), ref message_id) => {
                (data.clone(), message_id.clone())
            }
            _ => unreachable!("Error in vault demuxing"),
        };
        let mpid_message_wrapper: MpidMessageWrapper = unwrap_result!(deserialise(&data.value()));
        match mpid_message_wrapper {
            MpidMessageWrapper::DeleteMessage(message_name) => {
                if let Some(ref mut account) = self.accounts.get_mut(&request.dst.get_name().clone()) {
                    let mut registered = false;

                    if account.registered_clients().iter().any(|authority| *authority == request.src) {
                        registered = true;
                    }

                    if let Ok(data) = self.chunk_store_outbox.get(&message_name) {
                        if !registered {
                            let mpid_message: MpidMessage = unwrap_result!(deserialise(&data));
                            if mpid_message.recipient() != request.src.get_name() {
                                return Ok(()); // !
                            }
                        }

                        let data_size = data.len() as u64;
                        try!(self.chunk_store_outbox.delete(&message_name));
                        if !account.remove_from_outbox(data_size, &message_name) {
                            warn!("Failed to remove message name from outbox.");
                        }
                    } else {
                        error!("Failed to get from chunk store.");
                        try!(routing_node.send_delete_failure(request.dst.clone(),
                            request.src.clone(), request.clone(), Vec::new(), message_id))
                    }
                }
            }
            MpidMessageWrapper::DeleteHeader(header_name) => {
                if let Some(ref mut account) = self.accounts.get_mut(&request.dst.get_name().clone()) {
                    if account.registered_clients().iter().any(|authority| *authority == request.src) {
                        if let Ok(data) = self.chunk_store_inbox.get(&header_name) {
                            let data_size = data.len() as u64;
                            try!(self.chunk_store_inbox.delete(&header_name));
                            if !account.remove_from_inbox(data_size, &header_name) {
                                warn!("Failed to remove header name from inbox.");
                            }
                        } else {
                            error!("Failed to get from chunk store.");
                            try!(routing_node.send_delete_failure(request.dst.clone(),
                                request.src.clone(), request.clone(), Vec::new(), message_id))
                        }
                    }
                }
            }
            _ => unreachable!("Error in vault demuxing"),
        }

        Ok(())
    }
<<<<<<< HEAD
}

fn deserialise_wrapper(serialised_wrapper: &[u8]) -> Option<MpidMessageWrapper> {
    match deserialise::<MpidMessageWrapper>(serialised_wrapper) {
        Ok(data) => Some(data),
        Err(_) => None
    }
}

#[cfg(all(test, feature = "use-mock-routing"))]
mod test {
    use super::*;
    use error::{ClientError, InternalError};
    use maidsafe_utilities::serialisation;
    use rand;
    use routing::{Authority, Data, PlainData, MessageId, RequestContent, RequestMessage};
    use sodiumoxide::crypto::sign;
    use std::sync::mpsc;
    use utils::generate_random_vec_u8;
    use vault::RoutingNode;
    use xor_name::XorName;
    use mpid_messaging::{MpidMessageWrapper, MpidMessage, MpidHeader};

    struct Environment {
        our_authority: Authority,
        client: Authority,
        routing: RoutingNode,
        mpid_manager: MpidManager,
    }

    fn environment_setup() -> Environment {
        let from = rand::random::<XorName>();
        let keys = sign::gen_keypair();
        Environment {
            our_authority: Authority::ClientManager(from.clone()),
            client: Authority::Client {
                client_key: keys.0,
                proxy_node_name: from.clone(),
            },
            routing: unwrap_result!(RoutingNode::new(mpsc::channel().0)),
            mpid_manager: MpidManager::new(),
        }
    }

    #[test]
    fn put_message() {
        let mut env = environment_setup();
        let (_public_key, secret_key) = sign::gen_keypair();
        let sender = rand::random::<XorName>();
        let metadata: Vec<u8> = generate_random_vec_u8(128);
        let body: Vec<u8> = generate_random_vec_u8(128);
        let receiver = rand::random::<XorName>();
        let mpid_message = unwrap_result!(MpidMessage::new(sender, metadata, receiver.clone(), body, &secret_key));
        let mpid_message_wrapper = MpidMessageWrapper::PutMessage(mpid_message.clone());
        let name = unwrap_result!(mpid_message.header().name());
        let value = unwrap_result!(serialisation::serialise(&mpid_message_wrapper));
        let plain_data = PlainData::new(name.clone(), value);
        let message_id = MessageId::new();
        let request = RequestMessage {
            src: env.client.clone(),
            dst: env.our_authority.clone(),
            content: RequestContent::Put(Data::PlainData(plain_data.clone()), message_id.clone()),
        };

        match env.mpid_manager.handle_put(&env.routing, &request) {
            Ok(()) => (),
            Err(error) => panic!("Error: {:?}", error),
        }

        let put_failures = env.routing.put_failures_given();
        assert!(put_failures.is_empty());
        let put_requests = env.routing.put_requests_given();
        assert_eq!(put_requests.len(), 1);
        assert_eq!(put_requests[0].src, env.our_authority);
        assert_eq!(put_requests[0].dst, Authority::ClientManager(receiver));
        match &put_requests[0].content {
            &RequestContent::Put(ref data, ref id) => {
                let mpid_header = mpid_message.header().clone();
                let wrapper = MpidMessageWrapper::PutHeader(mpid_header);
                let serialised_wrapper = unwrap_result!(serialisation::serialise(&wrapper));
                let expected_data = Data::PlainData(PlainData::new(name, serialised_wrapper));
                assert_eq!(*data, expected_data);
                assert_eq!(*id, message_id);
            }
            _ => unreachable!(),
        }
    }

    #[test]
    fn put_header() {
        let mut env = environment_setup();
        let (_public_key, secret_key) = sign::gen_keypair();
        let sender = rand::random::<XorName>();
        let metadata: Vec<u8> = generate_random_vec_u8(128);
        let mpid_header = unwrap_result!(MpidHeader::new(sender, metadata, &secret_key));
        let mpid_header_wrapper = MpidMessageWrapper::PutHeader(mpid_header.clone());
        let name = unwrap_result!(mpid_header.name());
        let value = unwrap_result!(serialisation::serialise(&mpid_header_wrapper));
        let plain_data = PlainData::new(name.clone(), value);
        let message_id = MessageId::new();
        let request = RequestMessage {
            src: env.client.clone(),
            dst: env.our_authority.clone(),
            content: RequestContent::Put(Data::PlainData(plain_data.clone()), message_id.clone()),
        };

        match env.mpid_manager.handle_put(&env.routing, &request) {
            Ok(()) => (),
            Err(error) => panic!("Error: {:?}", error),
        }

        let put_failures = env.routing.put_failures_given();
        assert!(put_failures.is_empty());
        let put_requests = env.routing.put_requests_given();
        assert!(put_requests.is_empty());
    }

    #[test]
    fn put_message_and_header_twice() {
        let mut env = environment_setup();
        let (_public_key, secret_key) = sign::gen_keypair();
        let sender = rand::random::<XorName>();
        let metadata: Vec<u8> = generate_random_vec_u8(128);
        let body: Vec<u8> = generate_random_vec_u8(128);
        let receiver = rand::random::<XorName>();
        let mpid_message = unwrap_result!(MpidMessage::new(sender, metadata, receiver.clone(), body, &secret_key));
        let mpid_header = mpid_message.header().clone();
        let mpid_message_wrapper = MpidMessageWrapper::PutMessage(mpid_message.clone());
        let name = unwrap_result!(mpid_message.header().name());
        let value = unwrap_result!(serialisation::serialise(&mpid_message_wrapper));
        let plain_data = PlainData::new(name.clone(), value);
        let message_id = MessageId::new();
        let request = RequestMessage {
            src: env.client.clone(),
            dst: env.our_authority.clone(),
            content: RequestContent::Put(Data::PlainData(plain_data.clone()), message_id.clone()),
        };

        match env.mpid_manager.handle_put(&env.routing, &request) {
            Ok(()) => (),
            Err(error) => panic!("Error: {:?}", error),
        }

        let put_failures = env.routing.put_failures_given();
        assert!(put_failures.is_empty());
        let put_requests = env.routing.put_requests_given();
        assert_eq!(put_requests.len(), 1);
        assert_eq!(put_requests[0].src, env.our_authority);
        assert_eq!(put_requests[0].dst, Authority::ClientManager(receiver));
        match &put_requests[0].content {
            &RequestContent::Put(ref data, ref id) => {
                let wrapper = MpidMessageWrapper::PutHeader(mpid_header.clone());
                let serialised_wrapper = unwrap_result!(serialisation::serialise(&wrapper));
                let expected_data = Data::PlainData(PlainData::new(name, serialised_wrapper));
                assert_eq!(*data, expected_data);
                assert_eq!(*id, message_id);
            }
            _ => unreachable!(),
        }

        match env.mpid_manager.handle_put(&env.routing, &request) {
            Ok(_) => panic!("Expected an error."),
            Err(InternalError::Client(ClientError::DataExists)) => (),
            Err(_) => panic!("Unexpected error."),
        }

        let mpid_header_wrapper = MpidMessageWrapper::PutHeader(mpid_header.clone());
        let name = unwrap_result!(mpid_header.name());
        let value = unwrap_result!(serialisation::serialise(&mpid_header_wrapper));
        let plain_data = PlainData::new(name.clone(), value);
        let request = RequestMessage {
            src: env.client.clone(),
            dst: env.our_authority.clone(),
            content: RequestContent::Put(Data::PlainData(plain_data.clone()), MessageId::new().clone()),
        };

        match env.mpid_manager.handle_put(&env.routing, &request) {
            Ok(()) => (),
            Err(error) => panic!("Error: {:?}", error),
        }

        let put_failures = env.routing.put_failures_given();
        assert!(put_failures.is_empty());
        let put_requests = env.routing.put_requests_given();
        assert_eq!(put_requests.len(), 1);
        assert_eq!(put_requests[0].src, env.our_authority);
        assert_eq!(put_requests[0].dst, Authority::ClientManager(receiver));
        match &put_requests[0].content {
            &RequestContent::Put(ref data, ref id) => {
                let wrapper = MpidMessageWrapper::PutHeader(mpid_header);
                let serialised_wrapper = unwrap_result!(serialisation::serialise(&wrapper));
                let expected_data = Data::PlainData(PlainData::new(name, serialised_wrapper));
                assert_eq!(*data, expected_data);
                assert_eq!(*id, message_id);
            }
            _ => unreachable!(),
        }

        match env.mpid_manager.handle_put(&env.routing, &request) {
            Ok(_) => panic!("Expected an error."),
            Err(InternalError::Client(ClientError::DataExists)) => (),
            Err(_) => panic!("Unexpected error."),
        }
    }

    #[test]
    fn post_get_message() {
        let mut env = environment_setup();
        let (_public_key, secret_key) = sign::gen_keypair();
        let sender = rand::random::<XorName>();
        let metadata: Vec<u8> = generate_random_vec_u8(128);
        let body: Vec<u8> = generate_random_vec_u8(128);
        let receiver = rand::random::<XorName>();
        let mpid_message = unwrap_result!(MpidMessage::new(sender, metadata, receiver.clone(), body, &secret_key));
        let mpid_message_wrapper = MpidMessageWrapper::PutMessage(mpid_message.clone());
        let name = unwrap_result!(mpid_message.header().name());
        let value = unwrap_result!(serialisation::serialise(&mpid_message_wrapper));
        let plain_data = PlainData::new(name.clone(), value);
        let message_id = MessageId::new();
        let request = RequestMessage {
            src: env.client.clone(),
            dst: env.our_authority.clone(),
            content: RequestContent::Put(Data::PlainData(plain_data.clone()), message_id.clone()),
        };

        match env.mpid_manager.handle_put(&env.routing, &request) {
            Ok(()) => (),
            Err(error) => panic!("Error: {:?}", error),
        }

        let put_failures = env.routing.put_failures_given();
        assert!(put_failures.is_empty());
        let put_requests = env.routing.put_requests_given();
        assert_eq!(put_requests.len(), 1);
        assert_eq!(put_requests[0].src, env.our_authority);
        assert_eq!(put_requests[0].dst, Authority::ClientManager(receiver));
        match &put_requests[0].content {
            &RequestContent::Put(ref data, ref id) => {
                let mpid_header = mpid_message.header().clone();
                let wrapper = MpidMessageWrapper::PutHeader(mpid_header);
                let serialised_wrapper = unwrap_result!(serialisation::serialise(&wrapper));
                let expected_data = Data::PlainData(PlainData::new(name.clone(), serialised_wrapper));
                assert_eq!(*data, expected_data);
                assert_eq!(*id, message_id);
            }
            _ => unreachable!(),
        }

        let mpid_header = mpid_message.header().clone();
        let get_message_wrapper = MpidMessageWrapper::GetMessage(mpid_header.clone());
        let value = unwrap_result!(serialisation::serialise(&get_message_wrapper));
        let plain_data = PlainData::new(name.clone(), value);
        let message_id = MessageId::new();
        let request = RequestMessage {
            src: Authority::ClientManager(receiver.clone()),
            dst: env.our_authority.clone(),
            content: RequestContent::Post(Data::PlainData(plain_data.clone()), message_id.clone()),
        };

        match env.mpid_manager.handle_post(&env.routing, &request) {
            Ok(()) => (),
            Err(error) => panic!("Error: {:?}", error),
        }

        let post_requests = env.routing.post_requests_given();
        assert_eq!(post_requests.len(), 1);
        assert_eq!(post_requests[0].src, env.our_authority);
        assert_eq!(post_requests[0].dst, Authority::ClientManager(receiver));
        match &post_requests[0].content {
            &RequestContent::Post(ref data, ref id) => {
                let wrapper = MpidMessageWrapper::PutMessage(mpid_message);
                let serialised_wrapper = unwrap_result!(serialisation::serialise(&wrapper));
                let expected_data = Data::PlainData(PlainData::new(name.clone(), serialised_wrapper));
                assert_eq!(*data, expected_data);
                assert_eq!(*id, message_id);
            }
            _ => unreachable!(),
        }
    }

    #[test]
    fn post_outbox_has() {
        let mut env = environment_setup();
        let (_public_key, secret_key) = sign::gen_keypair();
        let sender = rand::random::<XorName>();
        let metadata: Vec<u8> = generate_random_vec_u8(128);
        let body: Vec<u8> = generate_random_vec_u8(128);
        let receiver = rand::random::<XorName>();
        let mpid_message = unwrap_result!(MpidMessage::new(sender, metadata, receiver.clone(), body, &secret_key));
        let mpid_message_wrapper = MpidMessageWrapper::PutMessage(mpid_message.clone());
        let name = unwrap_result!(mpid_message.header().name());
        let value = unwrap_result!(serialisation::serialise(&mpid_message_wrapper));
        let plain_data = PlainData::new(name.clone(), value);
        let message_id = MessageId::new();
        let request = RequestMessage {
            src: env.client.clone(),
            dst: env.our_authority.clone(),
            content: RequestContent::Put(Data::PlainData(plain_data.clone()), message_id.clone()),
        };

        match env.mpid_manager.handle_put(&env.routing, &request) {
            Ok(()) => (),
            Err(error) => panic!("Error: {:?}", error),
        }

        let put_failures = env.routing.put_failures_given();
        assert!(put_failures.is_empty());
        let put_requests = env.routing.put_requests_given();
        assert_eq!(put_requests.len(), 1);
        assert_eq!(put_requests[0].src, env.our_authority);
        assert_eq!(put_requests[0].dst, Authority::ClientManager(receiver));
        match &put_requests[0].content {
            &RequestContent::Put(ref data, ref id) => {
                let mpid_header = mpid_message.header().clone();
                let wrapper = MpidMessageWrapper::PutHeader(mpid_header);
                let serialised_wrapper = unwrap_result!(serialisation::serialise(&wrapper));
                let expected_data = Data::PlainData(PlainData::new(name.clone(), serialised_wrapper));
                assert_eq!(*data, expected_data);
                assert_eq!(*id, message_id);
            }
            _ => unreachable!(),
        }

        let mpid_header = mpid_message.header().clone();
        let mpid_header_name = unwrap_result!(mpid_header.name());
        let outbox_has_wrapper = MpidMessageWrapper::OutboxHas(vec![mpid_header_name]);
        let value = unwrap_result!(serialisation::serialise(&outbox_has_wrapper));
        let plain_data = PlainData::new(name.clone(), value);
        let message_id = MessageId::new();
        let request = RequestMessage {
            src: env.client.clone(),
            dst: env.our_authority.clone(),
            content: RequestContent::Post(Data::PlainData(plain_data.clone()), message_id.clone()),
        };

        match env.mpid_manager.handle_post(&env.routing, &request) {
            Ok(()) => (),
            Err(error) => panic!("Error: {:?}", error),
        }

        let post_requests = env.routing.post_requests_given();
        assert_eq!(post_requests.len(), 1);
        assert_eq!(post_requests[0].src, env.our_authority);
        assert_eq!(post_requests[0].dst, env.client);
        match &post_requests[0].content {
            &RequestContent::Post(ref data, ref id) => {
                let wrapper = MpidMessageWrapper::OutboxHasResponse(vec![mpid_header]);
                let serialised_wrapper = unwrap_result!(serialisation::serialise(&wrapper));
                let expected_data = Data::PlainData(PlainData::new(name.clone(), serialised_wrapper));
                assert_eq!(*data, expected_data);
                assert_eq!(*id, message_id);
            }
            _ => unreachable!(),
        }
    }
=======
>>>>>>> efe21226
}<|MERGE_RESOLUTION|>--- conflicted
+++ resolved
@@ -23,11 +23,7 @@
 use default_chunk_store;
 use error::{ClientError, InternalError};
 use maidsafe_utilities::serialisation::{deserialise, serialise};
-<<<<<<< HEAD
-use mpid_messaging::{MAX_INBOX_SIZE, MAX_OUTBOX_SIZE, MpidMessageWrapper, MpidMessage};
-=======
 use mpid_messaging::{self, MAX_INBOX_SIZE, MAX_OUTBOX_SIZE, MpidHeader, MpidMessageWrapper, MpidMessage};
->>>>>>> efe21226
 use routing::{Authority, Data, PlainData, RequestContent, RequestMessage};
 use vault::RoutingNode;
 use xor_name::XorName;
@@ -212,17 +208,6 @@
                     let src = request.dst.clone();
                     let dst = Authority::ClientManager(mpid_message.recipient().clone());
                     let wrapper = MpidMessageWrapper::PutHeader(mpid_message.header().clone());
-
-<<<<<<< HEAD
-                    let serialised_wrapper = match serialise(&wrapper) {
-                        Ok(encoded) => encoded,
-                        Err(error) => {
-                            error!("Failed to serialise PutHeader wrapper: {:?}", error);
-                            return Err(InternalError::Serialisation(error));
-                        }
-                    };
-                    let name = unwrap_result!(mpid_message.header().name());
-=======
                     let serialised_wrapper = unwrap_result!(serialise(&wrapper));
                     let name = match mpid_messaging::mpid_header_name(mpid_message.header()) {
                         Some(name) => name,
@@ -231,7 +216,6 @@
                             return Err(InternalError::Client(ClientError::NoSuchAccount));
                         }
                     };
->>>>>>> efe21226
                     let notification = Data::PlainData(PlainData::new(name, serialised_wrapper));
                     try!(routing_node.send_put_request(src, dst, notification, message_id.clone()));
                 } else {
@@ -297,27 +281,6 @@
                 let received_headers = account.received_headers();
                 for header in received_headers.iter() {
                     match self.chunk_store_inbox.get(&header) {
-<<<<<<< HEAD
-                        Ok(serialised_wrapper) => {
-                            let wrapper = unwrap_option!(deserialise_wrapper(&serialised_wrapper[..]),
-                                                         "Failed to parse MpidMessageWrapper");
-                            match wrapper {
-                                MpidMessageWrapper::PutHeader(mpid_header) => {
-                                    // fetch full message from the sender
-                                    let target = Authority::ClientManager(mpid_header.sender().clone());
-                                    let request_wrapper = MpidMessageWrapper::GetMessage(mpid_header.clone());
-                                    let serialised_request = match serialise(&request_wrapper) {
-                                        Ok(encoded) => encoded,
-                                        Err(error) => {
-                                            error!("Failed to serialise GetMessage wrapper: {:?}", error);
-                                            continue;
-                                        }
-                                    };
-                                    let name = unwrap_result!(mpid_header.name());
-                                    let data = Data::PlainData(PlainData::new(name, serialised_request));
-                                    let _ = routing_node.send_post_request(request.dst.clone(),
-                                        target, data, message_id.clone());
-=======
                         Ok(serialised_header) => {
                             let mpid_header: MpidHeader = unwrap_result!(deserialise(&serialised_header));
                             // fetch full message from the sender
@@ -328,7 +291,6 @@
                                 Err(error) => {
                                     error!("Failed to serialise GetMessage wrapper: {:?}", error);
                                     continue;
->>>>>>> efe21226
                                 }
                             };
                             let name = match mpid_messaging::mpid_header_name(&mpid_header) {
@@ -349,20 +311,6 @@
             MpidMessageWrapper::GetMessage(mpid_header) => {
                 let header_name = unwrap_result!(mpid_header.name());
                 match self.chunk_store_outbox.get(&header_name) {
-<<<<<<< HEAD
-                    Ok(serialised_wrapper) => {
-                        let wrapper = unwrap_option!(deserialise_wrapper(&serialised_wrapper[..]),
-                                                     "Failed to parse MpidMessageWrapper");
-                        match wrapper {
-                            MpidMessageWrapper::PutMessage(mpid_message) => {
-                                let message_name = unwrap_result!(mpid_message.header().name());
-                                if (message_name == header_name) &&
-                                   (mpid_message.recipient() == request.src.get_name()) {
-                                    let data = Data::PlainData(PlainData::new(message_name, serialised_wrapper));
-                                    try!(routing_node.send_post_request(request.dst.clone(),
-                                            request.src.clone(), data, message_id.clone()));
-                                }
-=======
                     Ok(serialised_message) => {
                         let mpid_message: MpidMessage = unwrap_result!(deserialise(&serialised_message));
                         let message_name = match mpid_messaging::mpid_message_name(&mpid_message) {
@@ -372,7 +320,6 @@
                                 try!(routing_node.send_post_failure(request.dst.clone(),
                                         request.src.clone(), request.clone(), Vec::new(), message_id));
                                 return Ok(());
->>>>>>> efe21226
                             }
                         };
                         if (message_name == header_name) &&
@@ -525,15 +472,8 @@
 
         Ok(())
     }
-<<<<<<< HEAD
 }
 
-fn deserialise_wrapper(serialised_wrapper: &[u8]) -> Option<MpidMessageWrapper> {
-    match deserialise::<MpidMessageWrapper>(serialised_wrapper) {
-        Ok(data) => Some(data),
-        Err(_) => None
-    }
-}
 
 #[cfg(all(test, feature = "use-mock-routing"))]
 mod test {
@@ -881,6 +821,4 @@
             _ => unreachable!(),
         }
     }
-=======
->>>>>>> efe21226
 }